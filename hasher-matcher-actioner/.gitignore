--- conflicted
+++ resolved
@@ -43,7 +43,6 @@
 main.py.zip
 
 # see settings.py.example for an example in source control
-<<<<<<< HEAD
 settings.py 
 # __init__.py and one other file are committed as an example. 
 # all other files added are expected to be third party additions/custom implementations. 
@@ -51,12 +50,6 @@
 # We except out hmalib_extensions/gifct on our fork in order to manage our extension code.
 hmalib_extensions/
 !hmalib_extensions/gifct
-=======
-settings.py
-# __init__.py and one other file are committed as an example.
-# all other files added are expected to be third party additions/custom implementations.
-hmalib_extensions/
 
 # Ignore local copy of threatexchange.
-local-threatexchange/
->>>>>>> 9893047e
+local-threatexchange/